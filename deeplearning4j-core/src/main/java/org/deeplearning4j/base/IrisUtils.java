package org.deeplearning4j.base;

import java.io.IOException;
import java.util.List;
import java.util.Map;

import com.google.common.collect.Lists;
import com.google.common.collect.Maps;
import org.apache.commons.io.IOUtils;


import org.nd4j.linalg.api.ndarray.INDArray;
import org.nd4j.linalg.dataset.DataSet;
import org.nd4j.linalg.factory.Nd4j;
import org.springframework.core.io.ClassPathResource;

public class IrisUtils {
<<<<<<< HEAD
    private static final int NUM_FEATURES = 4;
    private static final int NUM_LABELS = 3;

    /**
     * A loader function for the Fischer Iris dataset.
     * @param from beginning row
     * @param to ending row
     * @return a collection of dataset objects between the rows {@code from} and {@code to}
     * @throws IOException
     */
    public static List<DataSet> loadIris(int from, int to) throws IOException {
        assert from < to;
=======

    public static List<DataSet> loadIris(int from,int to) throws IOException {
>>>>>>> 215789d0
        ClassPathResource resource = new ClassPathResource("/iris.dat");
        List<String> lines = IOUtils.readLines(resource.getInputStream());
<<<<<<< HEAD
        List<DataSet> list = Lists.newArrayList();
        INDArray ret = Nd4j.ones(to - from, NUM_FEATURES);
        Map<String, Integer> outcomeTypes = Maps.newHashMap();
        double[][] outcomes = new double[lines.size()][NUM_LABELS];
        int outcomeIndex = 0;

        for(int i = from; i < to; i++) {
            String line = lines.get(i);
            String[] split = line.split(",");
            addRow(ret, i, split);
=======
        List<DataSet> list = new ArrayList<>();
        INDArray ret = Nd4j.ones(Math.abs(to - from), 4);
        List<String> outcomeTypes = new ArrayList<>();
        double[][] outcomes = new double[lines.size()][3];
        int putCount = 0;
        for(int i = from; i < to; i++) {
            String line = lines.get(i);
            String[] split = line.split(",");

            addRow(ret,putCount++,split);

>>>>>>> 215789d0
            String outcome = split[split.length - 1];
            if(!outcomeTypes.containsKey(outcome)) {
                outcomeTypes.put(outcome, outcomeIndex++);
            }
            double[] rowOutcome = new double[NUM_LABELS];
            rowOutcome[outcomeTypes.get(outcome)] = 1;
            outcomes[i] = rowOutcome;
        }

        for(int i = 0; i < ret.rows(); i++)
            list.add(new DataSet(ret.getRow(i), Nd4j.create(outcomes[i])));

        return list;
    }

    private static void addRow(INDArray ret, int row, String[] line) {
        double[] vector = new double[NUM_FEATURES];
        for(int i = 0; i < NUM_FEATURES; i++)
            vector[i] = Double.parseDouble(line[i]);
        ret.putRow(row,Nd4j.create(vector));
    }
}<|MERGE_RESOLUTION|>--- conflicted
+++ resolved
@@ -1,51 +1,27 @@
 package org.deeplearning4j.base;
 
 import java.io.IOException;
+import java.util.ArrayList;
+import java.util.Collections;
 import java.util.List;
-import java.util.Map;
+import java.util.Random;
 
-import com.google.common.collect.Lists;
-import com.google.common.collect.Maps;
 import org.apache.commons.io.IOUtils;
-
+import org.deeplearning4j.berkeley.Pair;
 
 import org.nd4j.linalg.api.ndarray.INDArray;
 import org.nd4j.linalg.dataset.DataSet;
 import org.nd4j.linalg.factory.Nd4j;
 import org.springframework.core.io.ClassPathResource;
 
+
+
 public class IrisUtils {
-<<<<<<< HEAD
-    private static final int NUM_FEATURES = 4;
-    private static final int NUM_LABELS = 3;
-
-    /**
-     * A loader function for the Fischer Iris dataset.
-     * @param from beginning row
-     * @param to ending row
-     * @return a collection of dataset objects between the rows {@code from} and {@code to}
-     * @throws IOException
-     */
-    public static List<DataSet> loadIris(int from, int to) throws IOException {
-        assert from < to;
-=======
 
     public static List<DataSet> loadIris(int from,int to) throws IOException {
->>>>>>> 215789d0
         ClassPathResource resource = new ClassPathResource("/iris.dat");
+        @SuppressWarnings("unchecked")
         List<String> lines = IOUtils.readLines(resource.getInputStream());
-<<<<<<< HEAD
-        List<DataSet> list = Lists.newArrayList();
-        INDArray ret = Nd4j.ones(to - from, NUM_FEATURES);
-        Map<String, Integer> outcomeTypes = Maps.newHashMap();
-        double[][] outcomes = new double[lines.size()][NUM_LABELS];
-        int outcomeIndex = 0;
-
-        for(int i = from; i < to; i++) {
-            String line = lines.get(i);
-            String[] split = line.split(",");
-            addRow(ret, i, split);
-=======
         List<DataSet> list = new ArrayList<>();
         INDArray ret = Nd4j.ones(Math.abs(to - from), 4);
         List<String> outcomeTypes = new ArrayList<>();
@@ -57,26 +33,33 @@
 
             addRow(ret,putCount++,split);
 
->>>>>>> 215789d0
             String outcome = split[split.length - 1];
-            if(!outcomeTypes.containsKey(outcome)) {
-                outcomeTypes.put(outcome, outcomeIndex++);
-            }
-            double[] rowOutcome = new double[NUM_LABELS];
-            rowOutcome[outcomeTypes.get(outcome)] = 1;
+            if(!outcomeTypes.contains(outcome))
+                outcomeTypes.add(outcome);
+            double[] rowOutcome = new double[3];
+            rowOutcome[outcomeTypes.indexOf(outcome)] = 1;
             outcomes[i] = rowOutcome;
         }
 
         for(int i = 0; i < ret.rows(); i++)
             list.add(new DataSet(ret.getRow(i), Nd4j.create(outcomes[i])));
 
+
+
         return list;
     }
 
-    private static void addRow(INDArray ret, int row, String[] line) {
-        double[] vector = new double[NUM_FEATURES];
-        for(int i = 0; i < NUM_FEATURES; i++)
+
+
+
+
+
+
+    private static void addRow(INDArray ret,int row,String[] line) {
+        double[] vector = new double[4];
+        for(int i = 0; i < 4; i++)
             vector[i] = Double.parseDouble(line[i]);
+
         ret.putRow(row,Nd4j.create(vector));
     }
 }