--- conflicted
+++ resolved
@@ -57,7 +57,7 @@
 	public void trainTillConvergence(double learningRate,int k,DoubleMatrix input) {
 		if(input != null)
 			this.input = input;
-		optimizer = new RBMOptimizer(this,new Object[]{k});
+		optimizer = new RBMOptimizer(this, learningRate, new Object[]{k,learningRate});
 		optimizer.train(input);
 	}
 
@@ -72,16 +72,17 @@
 	 * Other insights:
 	 *    CD - k involves keeping the first k samples of a gibbs sampling of the model.
 	 *    
+	 * @param learningRate the learning rate to scale by
 	 * @param k the number of iterations to do
 	 * @param input the input to sample from
 	 */
-	public void contrastiveDivergence(int k,DoubleMatrix input) {
+	public void contrastiveDivergence(double learningRate,int k,DoubleMatrix input) {
 		if(input != null)
 			this.input = input;
-		NeuralNetworkGradient gradient = getGradient(new Object[]{k});
-		W.subi(gradient.getwGradient());
-		hBias.subi(gradient.gethBiasGradient());
-		vBias.subi(gradient.getvBiasGradient());
+		NeuralNetworkGradient gradient = getGradient(new Object[]{k,learningRate});
+		W.addi(gradient.getwGradient());
+		hBias.addi(gradient.gethBiasGradient());
+		vBias.addi(gradient.getvBiasGradient());
 
 	}
 
@@ -89,6 +90,7 @@
 	@Override
 	public NeuralNetworkGradient getGradient(Object[] params) {
 		int k = (int) params[0];
+		double learningRate = (double) params[1];
 		/*
 		 * Cost and updates dictionary.
 		 * This is the update rules for weights and biases
@@ -141,17 +143,12 @@
 		 * Update gradient parameters
 		 */
 		DoubleMatrix wGradient = input.transpose().mmul(probHidden.getSecond()).sub(nvSamples.transpose().mmul(nhMeans));
-<<<<<<< HEAD
-		wGradient = wGradient.mul(adaGrad.getLearningRates(wGradient));
-		
-=======
 
 		if(useAdaGrad)
 			wGradient.muli(wAdaGrad.getLearningRates(wGradient));
 		else 
 			wGradient.muli(learningRate);
 
->>>>>>> decbc47a
 		//weight decay via l2 regularization
 		if(useRegularization) 
 			wGradient.subi(W.muli(l2));
@@ -161,31 +158,22 @@
 		if(useRegularization)
 			wGradient.divi(input.rows);
 
-		
-		
 		DoubleMatrix hBiasGradient = null;
 
 		if(this.sparsity != 0) {
 			//all hidden units must stay around this number
-			hBiasGradient = mean(probHidden.getSecond().add( -sparsity),0);
-			hBiasGradient = hBiasGradient.mul(this.hBiasAdaGrad.getLearningRates(hBiasGradient));
+			hBiasGradient = mean(probHidden.getSecond().add( -sparsity),0).mul(learningRate);
 		}
 		else {
 			//update rule: the expected values of the hidden input - the negative hidden  means adjusted by the learning rate
-			hBiasGradient = mean(probHidden.getSecond().sub(nhMeans), 0);
-			hBiasGradient = hBiasGradient.mul(hBiasAdaGrad.getLearningRates(hBiasGradient));
-
-		}
-
-
-		
+			hBiasGradient = mean(probHidden.getSecond().sub(nhMeans), 0).mul(learningRate);
+		}
+
 		//update rule: the expected values of the input - the negative samples adjusted by the learning rate
-		DoubleMatrix  vBiasGradient = mean(input.sub(nvSamples), 0);
-		vBiasGradient.mul(vBiasAdaGrad.getLearningRates(vBiasGradient));
-
-		NeuralNetworkGradient gradient = new NeuralNetworkGradient(wGradient, vBiasGradient, hBiasGradient);
-		this.triggerGradientEvents(gradient);
-		return gradient;
+		DoubleMatrix  vBiasGradient = mean(input.sub(nvSamples), 0).mul(learningRate);
+
+
+		return new NeuralNetworkGradient(wGradient, vBiasGradient, hBiasGradient);
 	}
 
 
@@ -268,10 +256,11 @@
 	 * Note: k is the first input in params.
 	 */
 	@Override
-	public void trainTillConvergence(DoubleMatrix input,Object[] params) {
+	public void trainTillConvergence(DoubleMatrix input, double lr,
+			Object[] params) {
 		if(input != null)
 			this.input = input;
-		optimizer = new RBMOptimizer(this, params);
+		optimizer = new RBMOptimizer(this, lr, params);
 		optimizer.train(input);
 	}
 
@@ -281,9 +270,9 @@
 	}
 
 	@Override
-	public void train(DoubleMatrix input, Object[] params) {
+	public void train(DoubleMatrix input,double lr, Object[] params) {
 		int k = (int) params[0];
-		contrastiveDivergence( k, input);
+		contrastiveDivergence(lr, k, input);
 	}
 
 
